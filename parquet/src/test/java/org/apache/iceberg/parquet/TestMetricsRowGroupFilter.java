/*
 * Licensed to the Apache Software Foundation (ASF) under one
 * or more contributor license agreements.  See the NOTICE file
 * distributed with this work for additional information
 * regarding copyright ownership.  The ASF licenses this file
 * to you under the Apache License, Version 2.0 (the
 * "License"); you may not use this file except in compliance
 * with the License.  You may obtain a copy of the License at
 *
 *   http://www.apache.org/licenses/LICENSE-2.0
 *
 * Unless required by applicable law or agreed to in writing,
 * software distributed under the License is distributed on an
 * "AS IS" BASIS, WITHOUT WARRANTIES OR CONDITIONS OF ANY
 * KIND, either express or implied.  See the License for the
 * specific language governing permissions and limitations
 * under the License.
 */

package org.apache.iceberg.parquet;

import java.io.File;
import java.io.IOException;
import java.util.UUID;

import org.apache.avro.generic.GenericData.Record;
import org.apache.avro.generic.GenericRecordBuilder;
import org.apache.iceberg.Files;
import org.apache.iceberg.Schema;
import org.apache.iceberg.TestHelpers;
import org.apache.iceberg.avro.AvroSchemaUtil;
import org.apache.iceberg.exceptions.ValidationException;
import org.apache.iceberg.expressions.Expression;
import org.apache.iceberg.io.FileAppender;
import org.apache.iceberg.io.InputFile;
import org.apache.iceberg.io.OutputFile;
import org.apache.iceberg.types.Types;
import org.apache.iceberg.types.Types.FloatType;
import org.apache.iceberg.types.Types.IntegerType;
import org.apache.iceberg.types.Types.LongType;
import org.apache.iceberg.types.Types.StringType;
import org.apache.parquet.hadoop.ParquetFileReader;
import org.apache.parquet.hadoop.metadata.BlockMetaData;
import org.apache.parquet.schema.MessageType;
import org.junit.Assert;
import org.junit.BeforeClass;
import org.junit.Test;

import static org.apache.iceberg.avro.AvroSchemaUtil.convert;
import static org.apache.iceberg.expressions.Expressions.and;
import static org.apache.iceberg.expressions.Expressions.equal;
import static org.apache.iceberg.expressions.Expressions.greaterThan;
import static org.apache.iceberg.expressions.Expressions.greaterThanOrEqual;
import static org.apache.iceberg.expressions.Expressions.isNull;
import static org.apache.iceberg.expressions.Expressions.lessThan;
import static org.apache.iceberg.expressions.Expressions.lessThanOrEqual;
import static org.apache.iceberg.expressions.Expressions.not;
import static org.apache.iceberg.expressions.Expressions.notEqual;
import static org.apache.iceberg.expressions.Expressions.notNull;
import static org.apache.iceberg.expressions.Expressions.or;
import static org.apache.iceberg.types.Types.NestedField.optional;
import static org.apache.iceberg.types.Types.NestedField.required;

public class TestMetricsRowGroupFilter {

  private static final Types.StructType structFieldType =
          Types.StructType.of(Types.NestedField.required(8, "int_field", IntegerType.get()));
  private static final Schema SCHEMA = new Schema(
      required(1, "id", IntegerType.get()),
      optional(2, "no_stats", StringType.get()),
      required(3, "required", StringType.get()),
      optional(4, "all_nulls", LongType.get()),
      optional(5, "some_nulls", StringType.get()),
      optional(6, "no_nulls", StringType.get()),
      optional(7, "struct_not_null", structFieldType),
      optional(9, "not_in_file", FloatType.get()),
      optional(10, "map_not_null",
              Types.MapType.ofRequired(11, 12, StringType.get(), IntegerType.get()))
  );

  private static final Types.StructType _structFieldType =
          Types.StructType.of(Types.NestedField.required(8, "_int_field", IntegerType.get()));
  private static final Schema FILE_SCHEMA = new Schema(
      required(1, "_id", IntegerType.get()),
      optional(2, "_no_stats", StringType.get()),
      required(3, "_required", StringType.get()),
      optional(4, "_all_nulls", LongType.get()),
      optional(5, "_some_nulls", StringType.get()),
      optional(6, "_no_nulls", StringType.get()),
      optional(7, "_struct_not_null", _structFieldType)
  );

  private static final String TOO_LONG_FOR_STATS;
  static {
    StringBuilder sb = new StringBuilder();
    for (int i = 0; i < 200; i += 1) {
      sb.append(UUID.randomUUID().toString());
    }
    TOO_LONG_FOR_STATS = sb.toString();
  }

  private static final File PARQUET_FILE = new File("/tmp/stats-row-group-filter-test.parquet");
  private static MessageType PARQUET_SCHEMA = null;
  private static BlockMetaData ROW_GROUP_METADATA = null;

  @BeforeClass
  public static void createInputFile() throws IOException {
    if (PARQUET_FILE.exists()) {
      Assert.assertTrue(PARQUET_FILE.delete());
    }

    // build struct field schema
    org.apache.avro.Schema structSchema = AvroSchemaUtil.convert(_structFieldType);

    OutputFile outFile = Files.localOutput(PARQUET_FILE);
    try (FileAppender<Record> appender = Parquet.write(outFile)
        .schema(FILE_SCHEMA)
        .build()) {
      GenericRecordBuilder builder = new GenericRecordBuilder(convert(FILE_SCHEMA, "table"));
      // create 50 records
      for (int i = 0; i < 50; i += 1) {
        builder.set("_id", 30 + i); // min=30, max=79, num-nulls=0
        builder.set("_no_stats", TOO_LONG_FOR_STATS); // value longer than 4k will produce no stats
        builder.set("_required", "req"); // required, always non-null
        builder.set("_all_nulls", null); // never non-null
        builder.set("_some_nulls", (i % 10 == 0) ? null : "some"); // includes some null values
        builder.set("_no_nulls", ""); // optional, but always non-null

        Record struct_not_null = new Record(structSchema);
        struct_not_null.put("_int_field", 30 + i);
        builder.set("_struct_not_null", struct_not_null ); // struct with int

        appender.add(builder.build());
      }
    }

    InputFile inFile = Files.localInput(PARQUET_FILE);
    try (ParquetFileReader reader = ParquetFileReader.open(ParquetIO.file(inFile))) {
      Assert.assertEquals("Should create only one row group", 1, reader.getRowGroups().size());
      ROW_GROUP_METADATA = reader.getRowGroups().get(0);
      PARQUET_SCHEMA = reader.getFileMetaData().getSchema();
    }

    PARQUET_FILE.deleteOnExit();
  }

  @Test
  public void testAllNulls() {
    boolean shouldRead = new ParquetMetricsRowGroupFilter(SCHEMA, notNull("all_nulls"))
        .shouldRead(PARQUET_SCHEMA, ROW_GROUP_METADATA);
    Assert.assertFalse("Should skip: no non-null value in all null column", shouldRead);

    shouldRead = new ParquetMetricsRowGroupFilter(SCHEMA, notNull("some_nulls"))
        .shouldRead(PARQUET_SCHEMA, ROW_GROUP_METADATA);
    Assert.assertTrue("Should read: column with some nulls contains a non-null value", shouldRead);

    shouldRead = new ParquetMetricsRowGroupFilter(SCHEMA, notNull("no_nulls"))
        .shouldRead(PARQUET_SCHEMA, ROW_GROUP_METADATA);
    Assert.assertTrue("Should read: non-null column contains a non-null value", shouldRead);

    shouldRead = new ParquetMetricsRowGroupFilter(SCHEMA, notNull("map_not_null"))
        .shouldRead(PARQUET_SCHEMA, ROW_GROUP_METADATA);
    Assert.assertTrue("Should read: map type is not skipped", shouldRead);

    shouldRead = new ParquetMetricsRowGroupFilter(SCHEMA, notNull("struct_not_null"))
        .shouldRead(PARQUET_SCHEMA, ROW_GROUP_METADATA);
    Assert.assertTrue("Should read: struct type is not skipped", shouldRead);
  }

  @Test
  public void testNoNulls() {
    boolean shouldRead = new ParquetMetricsRowGroupFilter(SCHEMA, isNull("all_nulls"))
           .shouldRead(PARQUET_SCHEMA, ROW_GROUP_METADATA);
    Assert.assertTrue("Should read: at least one null value in all null column", shouldRead);

    shouldRead = new ParquetMetricsRowGroupFilter(SCHEMA, isNull("some_nulls"))
        .shouldRead(PARQUET_SCHEMA, ROW_GROUP_METADATA);
    Assert.assertTrue("Should read: column with some nulls contains a null value", shouldRead);

    shouldRead = new ParquetMetricsRowGroupFilter(SCHEMA, isNull("no_nulls"))
        .shouldRead(PARQUET_SCHEMA, ROW_GROUP_METADATA);
    Assert.assertFalse("Should skip: non-null column contains no null values", shouldRead);

    shouldRead = new ParquetMetricsRowGroupFilter(SCHEMA, isNull("map_not_null"))
        .shouldRead(PARQUET_SCHEMA, ROW_GROUP_METADATA);
    Assert.assertTrue("Should read: map type is not skipped", shouldRead);

    shouldRead = new ParquetMetricsRowGroupFilter(SCHEMA, isNull("struct_not_null"))
        .shouldRead(PARQUET_SCHEMA, ROW_GROUP_METADATA);
    Assert.assertTrue("Should read: struct type is not skipped", shouldRead);
  }

  @Test
  public void testRequiredColumn() {
    boolean shouldRead = new ParquetMetricsRowGroupFilter(SCHEMA, notNull("required"))
        .shouldRead(PARQUET_SCHEMA, ROW_GROUP_METADATA);
    Assert.assertTrue("Should read: required columns are always non-null", shouldRead);

    shouldRead = new ParquetMetricsRowGroupFilter(SCHEMA, isNull("required"))
        .shouldRead(PARQUET_SCHEMA, ROW_GROUP_METADATA);
    Assert.assertFalse("Should skip: required columns are always non-null", shouldRead);
  }

  @Test
  public void testMissingColumn() {
    TestHelpers.assertThrows("Should complain about missing column in expression",
        ValidationException.class, "Cannot find field 'missing'",
        () -> new ParquetMetricsRowGroupFilter(SCHEMA, lessThan("missing", 5))
            .shouldRead(PARQUET_SCHEMA, ROW_GROUP_METADATA));
  }

  @Test
  public void testColumnNotInFile() {
    Expression[] cannotMatch = new Expression[] {
        lessThan("not_in_file", 1.0f), lessThanOrEqual("not_in_file", 1.0f),
        equal("not_in_file", 1.0f), greaterThan("not_in_file", 1.0f),
        greaterThanOrEqual("not_in_file", 1.0f), notNull("not_in_file")
    };

    for (Expression expr : cannotMatch) {
      boolean shouldRead = new ParquetMetricsRowGroupFilter(SCHEMA, expr)
          .shouldRead(PARQUET_SCHEMA, ROW_GROUP_METADATA);
      Assert.assertFalse("Should skip when column is not in file (all nulls): " + expr, shouldRead);
    }

    Expression[] canMatch = new Expression[] {
        isNull("not_in_file"), notEqual("not_in_file", 1.0f)
    };

    for (Expression expr : canMatch) {
      boolean shouldRead = new ParquetMetricsRowGroupFilter(SCHEMA, expr)
          .shouldRead(PARQUET_SCHEMA, ROW_GROUP_METADATA);
      Assert.assertTrue("Should read when column is not in file (all nulls): " + expr, shouldRead);
    }
  }

  @Test
  public void testMissingStats() {
    Expression[] exprs = new Expression[] {
        lessThan("no_stats", "a"), lessThanOrEqual("no_stats", "b"), equal("no_stats", "c"),
        greaterThan("no_stats", "d"), greaterThanOrEqual("no_stats", "e"),
        notEqual("no_stats", "f"), isNull("no_stats"), notNull("no_stats")
    };

    for (Expression expr : exprs) {
      boolean shouldRead = new ParquetMetricsRowGroupFilter(SCHEMA, expr)
          .shouldRead(PARQUET_SCHEMA, ROW_GROUP_METADATA);
      Assert.assertTrue("Should read when missing stats for expr: " + expr, shouldRead);
    }
  }

  @Test
  public void testZeroRecordFile() {
    BlockMetaData emptyBlock = new BlockMetaData();
    emptyBlock.setRowCount(0);

    Expression[] exprs = new Expression[] {
        lessThan("id", 5), lessThanOrEqual("id", 30), equal("id", 70), greaterThan("id", 78),
        greaterThanOrEqual("id", 90), notEqual("id", 101), isNull("some_nulls"),
        notNull("some_nulls")
    };

    for (Expression expr : exprs) {
      boolean shouldRead = new ParquetMetricsRowGroupFilter(SCHEMA, expr)
          .shouldRead(PARQUET_SCHEMA, emptyBlock);
      Assert.assertFalse("Should never read 0-record file: " + expr, shouldRead);
    }
  }

  @Test
  public void testNot() {
    // this test case must use a real predicate, not alwaysTrue(), or binding will simplify it out
    boolean shouldRead = new ParquetMetricsRowGroupFilter(SCHEMA, not(lessThan("id", 5)))
        .shouldRead(PARQUET_SCHEMA, ROW_GROUP_METADATA);
    Assert.assertTrue("Should read: not(false)", shouldRead);

    shouldRead = new ParquetMetricsRowGroupFilter(SCHEMA, not(greaterThan("id", 5)))
        .shouldRead(PARQUET_SCHEMA, ROW_GROUP_METADATA);
    Assert.assertFalse("Should skip: not(true)", shouldRead);
  }

  @Test
  public void testAnd() {
    // this test case must use a real predicate, not alwaysTrue(), or binding will simplify it out
    boolean shouldRead = new ParquetMetricsRowGroupFilter(SCHEMA,
        and(lessThan("id", 5), greaterThanOrEqual("id", 0)))
        .shouldRead(PARQUET_SCHEMA, ROW_GROUP_METADATA);
    Assert.assertFalse("Should skip: and(false, false)", shouldRead);

    shouldRead = new ParquetMetricsRowGroupFilter(SCHEMA,
        and(greaterThan("id", 5), lessThanOrEqual("id", 30)))
        .shouldRead(PARQUET_SCHEMA, ROW_GROUP_METADATA);
    Assert.assertTrue("Should read: and(true, true)", shouldRead);
  }

  @Test
  public void testOr() {
    // this test case must use a real predicate, not alwaysTrue(), or binding will simplify it out
    boolean shouldRead = new ParquetMetricsRowGroupFilter(SCHEMA,
        or(lessThan("id", 5), greaterThanOrEqual("id", 80)))
        .shouldRead(PARQUET_SCHEMA, ROW_GROUP_METADATA);
    Assert.assertFalse("Should skip: or(false, false)", shouldRead);

    shouldRead = new ParquetMetricsRowGroupFilter(SCHEMA,
        or(lessThan("id", 5), greaterThanOrEqual("id", 60)))
        .shouldRead(PARQUET_SCHEMA, ROW_GROUP_METADATA);
    Assert.assertTrue("Should read: or(false, true)", shouldRead);
  }

  @Test
  public void testIntegerLt() {
    boolean shouldRead = new ParquetMetricsRowGroupFilter(SCHEMA, lessThan("id", 5))
        .shouldRead(PARQUET_SCHEMA, ROW_GROUP_METADATA);
    Assert.assertFalse("Should not read: id range below lower bound (5 < 30)", shouldRead);

    shouldRead = new ParquetMetricsRowGroupFilter(SCHEMA, lessThan("id", 30))
        .shouldRead(PARQUET_SCHEMA, ROW_GROUP_METADATA);
    Assert.assertFalse("Should not read: id range below lower bound (30 is not < 30)", shouldRead);

    shouldRead = new ParquetMetricsRowGroupFilter(SCHEMA, lessThan("id", 31))
        .shouldRead(PARQUET_SCHEMA, ROW_GROUP_METADATA);
    Assert.assertTrue("Should read: one possible id", shouldRead);

    shouldRead = new ParquetMetricsRowGroupFilter(SCHEMA, lessThan("id", 79))
        .shouldRead(PARQUET_SCHEMA, ROW_GROUP_METADATA);
    Assert.assertTrue("Should read: may possible ids", shouldRead);
  }

  @Test
  public void testIntegerLtEq() {
    boolean shouldRead = new ParquetMetricsRowGroupFilter(SCHEMA, lessThanOrEqual("id", 5))
        .shouldRead(PARQUET_SCHEMA, ROW_GROUP_METADATA);
    Assert.assertFalse("Should not read: id range below lower bound (5 < 30)", shouldRead);

    shouldRead = new ParquetMetricsRowGroupFilter(SCHEMA, lessThanOrEqual("id", 29))
        .shouldRead(PARQUET_SCHEMA, ROW_GROUP_METADATA);
    Assert.assertFalse("Should not read: id range below lower bound (29 < 30)", shouldRead);

    shouldRead = new ParquetMetricsRowGroupFilter(SCHEMA, lessThanOrEqual("id", 30))
        .shouldRead(PARQUET_SCHEMA, ROW_GROUP_METADATA);
    Assert.assertTrue("Should read: one possible id", shouldRead);

    shouldRead = new ParquetMetricsRowGroupFilter(SCHEMA, lessThanOrEqual("id", 79))
        .shouldRead(PARQUET_SCHEMA, ROW_GROUP_METADATA);
    Assert.assertTrue("Should read: many possible ids", shouldRead);
  }

  @Test
  public void testIntegerGt() {
    boolean shouldRead = new ParquetMetricsRowGroupFilter(SCHEMA, greaterThan("id", 85))
        .shouldRead(PARQUET_SCHEMA, ROW_GROUP_METADATA);
    Assert.assertFalse("Should not read: id range above upper bound (85 < 79)", shouldRead);

    shouldRead = new ParquetMetricsRowGroupFilter(SCHEMA, greaterThan("id", 79))
        .shouldRead(PARQUET_SCHEMA, ROW_GROUP_METADATA);
    Assert.assertFalse("Should not read: id range above upper bound (79 is not > 79)", shouldRead);

    shouldRead = new ParquetMetricsRowGroupFilter(SCHEMA, greaterThan("id", 78))
        .shouldRead(PARQUET_SCHEMA, ROW_GROUP_METADATA);
    Assert.assertTrue("Should read: one possible id", shouldRead);

    shouldRead = new ParquetMetricsRowGroupFilter(SCHEMA, greaterThan("id", 75))
          .shouldRead(PARQUET_SCHEMA, ROW_GROUP_METADATA);
    Assert.assertTrue("Should read: may possible ids", shouldRead);
  }

  @Test
  public void testIntegerGtEq() {
    boolean shouldRead = new ParquetMetricsRowGroupFilter(SCHEMA, greaterThanOrEqual("id", 85))
        .shouldRead(PARQUET_SCHEMA, ROW_GROUP_METADATA);
    Assert.assertFalse("Should not read: id range above upper bound (85 < 79)", shouldRead);

    shouldRead = new ParquetMetricsRowGroupFilter(SCHEMA, greaterThanOrEqual("id", 80))
        .shouldRead(PARQUET_SCHEMA, ROW_GROUP_METADATA);
    Assert.assertFalse("Should not read: id range above upper bound (80 > 79)", shouldRead);

    shouldRead = new ParquetMetricsRowGroupFilter(SCHEMA, greaterThanOrEqual("id", 79))
        .shouldRead(PARQUET_SCHEMA, ROW_GROUP_METADATA);
    Assert.assertTrue("Should read: one possible id", shouldRead);

    shouldRead = new ParquetMetricsRowGroupFilter(SCHEMA, greaterThanOrEqual("id", 75))
        .shouldRead(PARQUET_SCHEMA, ROW_GROUP_METADATA);
    Assert.assertTrue("Should read: may possible ids", shouldRead);
  }

  @Test
  public void testIntegerEq() {
    boolean shouldRead = new ParquetMetricsRowGroupFilter(SCHEMA, equal("id", 5))
        .shouldRead(PARQUET_SCHEMA, ROW_GROUP_METADATA);
    Assert.assertFalse("Should not read: id below lower bound", shouldRead);

    shouldRead = new ParquetMetricsRowGroupFilter(SCHEMA, equal("id", 29))
        .shouldRead(PARQUET_SCHEMA, ROW_GROUP_METADATA);
    Assert.assertFalse("Should not read: id below lower bound", shouldRead);

    shouldRead = new ParquetMetricsRowGroupFilter(SCHEMA, equal("id", 30))
        .shouldRead(PARQUET_SCHEMA, ROW_GROUP_METADATA);
    Assert.assertTrue("Should read: id equal to lower bound", shouldRead);

    shouldRead = new ParquetMetricsRowGroupFilter(SCHEMA, equal("id", 75))
        .shouldRead(PARQUET_SCHEMA, ROW_GROUP_METADATA);
    Assert.assertTrue("Should read: id between lower and upper bounds", shouldRead);

    shouldRead = new ParquetMetricsRowGroupFilter(SCHEMA, equal("id", 79))
        .shouldRead(PARQUET_SCHEMA, ROW_GROUP_METADATA);
    Assert.assertTrue("Should read: id equal to upper bound", shouldRead);

    shouldRead = new ParquetMetricsRowGroupFilter(SCHEMA, equal("id", 80))
        .shouldRead(PARQUET_SCHEMA, ROW_GROUP_METADATA);
    Assert.assertFalse("Should not read: id above upper bound", shouldRead);

    shouldRead = new ParquetMetricsRowGroupFilter(SCHEMA, equal("id", 85))
        .shouldRead(PARQUET_SCHEMA, ROW_GROUP_METADATA);
    Assert.assertFalse("Should not read: id above upper bound", shouldRead);
  }

  @Test
  public void testIntegerNotEq() {
    boolean shouldRead = new ParquetMetricsRowGroupFilter(SCHEMA, notEqual("id", 5))
        .shouldRead(PARQUET_SCHEMA, ROW_GROUP_METADATA);
    Assert.assertTrue("Should read: id below lower bound", shouldRead);

    shouldRead = new ParquetMetricsRowGroupFilter(SCHEMA, notEqual("id", 29))
        .shouldRead(PARQUET_SCHEMA, ROW_GROUP_METADATA);
    Assert.assertTrue("Should read: id below lower bound", shouldRead);

    shouldRead = new ParquetMetricsRowGroupFilter(SCHEMA, notEqual("id", 30))
        .shouldRead(PARQUET_SCHEMA, ROW_GROUP_METADATA);
    Assert.assertTrue("Should read: id equal to lower bound", shouldRead);

    shouldRead = new ParquetMetricsRowGroupFilter(SCHEMA, notEqual("id", 75))
        .shouldRead(PARQUET_SCHEMA, ROW_GROUP_METADATA);
    Assert.assertTrue("Should read: id between lower and upper bounds", shouldRead);

    shouldRead = new ParquetMetricsRowGroupFilter(SCHEMA, notEqual("id", 79))
        .shouldRead(PARQUET_SCHEMA, ROW_GROUP_METADATA);
    Assert.assertTrue("Should read: id equal to upper bound", shouldRead);

    shouldRead = new ParquetMetricsRowGroupFilter(SCHEMA, notEqual("id", 80))
        .shouldRead(PARQUET_SCHEMA, ROW_GROUP_METADATA);
    Assert.assertTrue("Should read: id above upper bound", shouldRead);

    shouldRead = new ParquetMetricsRowGroupFilter(SCHEMA, notEqual("id", 85))
        .shouldRead(PARQUET_SCHEMA, ROW_GROUP_METADATA);
    Assert.assertTrue("Should read: id above upper bound", shouldRead);
  }

  @Test
  public void testIntegerNotEqRewritten() {
    boolean shouldRead = new ParquetMetricsRowGroupFilter(SCHEMA, not(equal("id", 5)))
        .shouldRead(PARQUET_SCHEMA, ROW_GROUP_METADATA);
    Assert.assertTrue("Should read: id below lower bound", shouldRead);

    shouldRead = new ParquetMetricsRowGroupFilter(SCHEMA, not(equal("id", 29)))
        .shouldRead(PARQUET_SCHEMA, ROW_GROUP_METADATA);
    Assert.assertTrue("Should read: id below lower bound", shouldRead);

    shouldRead = new ParquetMetricsRowGroupFilter(SCHEMA, not(equal("id", 30)))
        .shouldRead(PARQUET_SCHEMA, ROW_GROUP_METADATA);
    Assert.assertTrue("Should read: id equal to lower bound", shouldRead);

    shouldRead = new ParquetMetricsRowGroupFilter(SCHEMA, not(equal("id", 75)))
        .shouldRead(PARQUET_SCHEMA, ROW_GROUP_METADATA);
    Assert.assertTrue("Should read: id between lower and upper bounds", shouldRead);

    shouldRead = new ParquetMetricsRowGroupFilter(SCHEMA, not(equal("id", 79)))
        .shouldRead(PARQUET_SCHEMA, ROW_GROUP_METADATA);
    Assert.assertTrue("Should read: id equal to upper bound", shouldRead);

    shouldRead = new ParquetMetricsRowGroupFilter(SCHEMA, not(equal("id", 80)))
        .shouldRead(PARQUET_SCHEMA, ROW_GROUP_METADATA);
    Assert.assertTrue("Should read: id above upper bound", shouldRead);

    shouldRead = new ParquetMetricsRowGroupFilter(SCHEMA, not(equal("id", 85)))
        .shouldRead(PARQUET_SCHEMA, ROW_GROUP_METADATA);
    Assert.assertTrue("Should read: id above upper bound", shouldRead);
  }

  @Test
<<<<<<< HEAD
  public void testStructFieldLt() {
    boolean shouldRead = new ParquetMetricsRowGroupFilter(SCHEMA, lessThan("struct_not_null.int_field", 5))
            .shouldRead(PARQUET_SCHEMA, ROW_GROUP_METADATA);
    Assert.assertFalse("Should not read: id range below lower bound (5 < 30)", shouldRead);

    shouldRead = new ParquetMetricsRowGroupFilter(SCHEMA, lessThan("struct_not_null.int_field", 30))
            .shouldRead(PARQUET_SCHEMA, ROW_GROUP_METADATA);
    Assert.assertFalse("Should not read: id range below lower bound (30 is not < 30)", shouldRead);

    shouldRead = new ParquetMetricsRowGroupFilter(SCHEMA, lessThan("struct_not_null.int_field", 31))
            .shouldRead(PARQUET_SCHEMA, ROW_GROUP_METADATA);
    Assert.assertTrue("Should read: one possible id", shouldRead);

    shouldRead = new ParquetMetricsRowGroupFilter(SCHEMA, lessThan("struct_not_null.int_field", 79))
            .shouldRead(PARQUET_SCHEMA, ROW_GROUP_METADATA);
    Assert.assertTrue("Should read: may possible ids", shouldRead);
  }

  @Test
  public void testStructFieldLtEq() {
    boolean shouldRead = new ParquetMetricsRowGroupFilter(SCHEMA, lessThanOrEqual("struct_not_null.int_field", 5))
            .shouldRead(PARQUET_SCHEMA, ROW_GROUP_METADATA);
    Assert.assertFalse("Should not read: id range below lower bound (5 < 30)", shouldRead);

    shouldRead = new ParquetMetricsRowGroupFilter(SCHEMA, lessThanOrEqual("struct_not_null.int_field", 29))
            .shouldRead(PARQUET_SCHEMA, ROW_GROUP_METADATA);
    Assert.assertFalse("Should not read: id range below lower bound (29 < 30)", shouldRead);

    shouldRead = new ParquetMetricsRowGroupFilter(SCHEMA, lessThanOrEqual("struct_not_null.int_field", 30))
            .shouldRead(PARQUET_SCHEMA, ROW_GROUP_METADATA);
    Assert.assertTrue("Should read: one possible id", shouldRead);

    shouldRead = new ParquetMetricsRowGroupFilter(SCHEMA, lessThanOrEqual("struct_not_null.int_field", 79))
            .shouldRead(PARQUET_SCHEMA, ROW_GROUP_METADATA);
    Assert.assertTrue("Should read: many possible ids", shouldRead);

  }

  @Test
  public void testStructFieldGt() {
    boolean shouldRead = new ParquetMetricsRowGroupFilter(SCHEMA, greaterThan("struct_not_null.int_field", 85))
            .shouldRead(PARQUET_SCHEMA, ROW_GROUP_METADATA);
    Assert.assertFalse("Should not read: id range above upper bound (85 < 79)", shouldRead);

    shouldRead = new ParquetMetricsRowGroupFilter(SCHEMA, greaterThan("struct_not_null.int_field", 79))
            .shouldRead(PARQUET_SCHEMA, ROW_GROUP_METADATA);
    Assert.assertFalse("Should not read: id range above upper bound (79 is not > 79)", shouldRead);

    shouldRead = new ParquetMetricsRowGroupFilter(SCHEMA, greaterThan("struct_not_null.int_field", 78))
            .shouldRead(PARQUET_SCHEMA, ROW_GROUP_METADATA);
    Assert.assertTrue("Should read: one possible id", shouldRead);

    shouldRead = new ParquetMetricsRowGroupFilter(SCHEMA, greaterThan("struct_not_null.int_field", 75))
            .shouldRead(PARQUET_SCHEMA, ROW_GROUP_METADATA);
    Assert.assertTrue("Should read: may possible ids", shouldRead);
  }

  @Test
  public void testStructFieldGtEq() {
    boolean shouldRead = new ParquetMetricsRowGroupFilter(SCHEMA, greaterThanOrEqual("struct_not_null.int_field", 85))
            .shouldRead(PARQUET_SCHEMA, ROW_GROUP_METADATA);
    Assert.assertFalse("Should not read: id range above upper bound (85 < 79)", shouldRead);

    shouldRead = new ParquetMetricsRowGroupFilter(SCHEMA, greaterThanOrEqual("struct_not_null.int_field", 80))
            .shouldRead(PARQUET_SCHEMA, ROW_GROUP_METADATA);
    Assert.assertFalse("Should not read: id range above upper bound (80 > 79)", shouldRead);

    shouldRead = new ParquetMetricsRowGroupFilter(SCHEMA, greaterThanOrEqual("struct_not_null.int_field", 79))
            .shouldRead(PARQUET_SCHEMA, ROW_GROUP_METADATA);
    Assert.assertTrue("Should read: one possible id", shouldRead);

    shouldRead = new ParquetMetricsRowGroupFilter(SCHEMA, greaterThanOrEqual("struct_not_null.int_field", 75))
            .shouldRead(PARQUET_SCHEMA, ROW_GROUP_METADATA);
    Assert.assertTrue("Should read: may possible ids", shouldRead);
  }


  @Test
  public void testStructFieldEq() {
    boolean shouldRead = new ParquetMetricsRowGroupFilter(SCHEMA, equal("struct_not_null.int_field", 5))
            .shouldRead(PARQUET_SCHEMA, ROW_GROUP_METADATA);
    Assert.assertFalse("Should not read: id below lower bound", shouldRead);

    shouldRead = new ParquetMetricsRowGroupFilter(SCHEMA, equal("struct_not_null.int_field", 29))
            .shouldRead(PARQUET_SCHEMA, ROW_GROUP_METADATA);
    Assert.assertFalse("Should not read: id below lower bound", shouldRead);

    shouldRead = new ParquetMetricsRowGroupFilter(SCHEMA, equal("struct_not_null.int_field", 30))
            .shouldRead(PARQUET_SCHEMA, ROW_GROUP_METADATA);
    Assert.assertTrue("Should read: id equal to lower bound", shouldRead);

    shouldRead = new ParquetMetricsRowGroupFilter(SCHEMA, equal("struct_not_null.int_field", 75))
            .shouldRead(PARQUET_SCHEMA, ROW_GROUP_METADATA);
    Assert.assertTrue("Should read: id between lower and upper bounds", shouldRead);

    shouldRead = new ParquetMetricsRowGroupFilter(SCHEMA, equal("struct_not_null.int_field", 79))
            .shouldRead(PARQUET_SCHEMA, ROW_GROUP_METADATA);
    Assert.assertTrue("Should read: id equal to upper bound", shouldRead);

    shouldRead = new ParquetMetricsRowGroupFilter(SCHEMA, equal("struct_not_null.int_field", 80))
            .shouldRead(PARQUET_SCHEMA, ROW_GROUP_METADATA);
    Assert.assertFalse("Should not read: id above upper bound", shouldRead);

    shouldRead = new ParquetMetricsRowGroupFilter(SCHEMA, equal("struct_not_null.int_field", 85))
            .shouldRead(PARQUET_SCHEMA, ROW_GROUP_METADATA);
    Assert.assertFalse("Should not read: id above upper bound", shouldRead);
  }

  @Test
  public void testStructFieldNotEq() {
    boolean shouldRead = new ParquetMetricsRowGroupFilter(SCHEMA, notEqual("struct_not_null.int_field", 5))
            .shouldRead(PARQUET_SCHEMA, ROW_GROUP_METADATA);
    Assert.assertTrue("Should read: id below lower bound", shouldRead);

    shouldRead = new ParquetMetricsRowGroupFilter(SCHEMA, notEqual("struct_not_null.int_field", 29))
            .shouldRead(PARQUET_SCHEMA, ROW_GROUP_METADATA);
    Assert.assertTrue("Should read: id below lower bound", shouldRead);

    shouldRead = new ParquetMetricsRowGroupFilter(SCHEMA, notEqual("struct_not_null.int_field", 30))
            .shouldRead(PARQUET_SCHEMA, ROW_GROUP_METADATA);
    Assert.assertTrue("Should read: id equal to lower bound", shouldRead);

    shouldRead = new ParquetMetricsRowGroupFilter(SCHEMA, notEqual("struct_not_null.int_field", 75))
            .shouldRead(PARQUET_SCHEMA, ROW_GROUP_METADATA);
    Assert.assertTrue("Should read: id between lower and upper bounds", shouldRead);

    shouldRead = new ParquetMetricsRowGroupFilter(SCHEMA, notEqual("struct_not_null.int_field", 79))
            .shouldRead(PARQUET_SCHEMA, ROW_GROUP_METADATA);
    Assert.assertTrue("Should read: id equal to upper bound", shouldRead);

    shouldRead = new ParquetMetricsRowGroupFilter(SCHEMA, notEqual("id", 80))
            .shouldRead(PARQUET_SCHEMA, ROW_GROUP_METADATA);
    Assert.assertTrue("Should read: id above upper bound", shouldRead);

    shouldRead = new ParquetMetricsRowGroupFilter(SCHEMA, notEqual("struct_not_null.int_field", 85))
            .shouldRead(PARQUET_SCHEMA, ROW_GROUP_METADATA);
    Assert.assertTrue("Should read: id above upper bound", shouldRead);
  }  
=======
  public void testCaseInsensitive() {
    boolean shouldRead = new ParquetMetricsRowGroupFilter(SCHEMA, equal("ID", 5), false)
        .shouldRead(PARQUET_SCHEMA, ROW_GROUP_METADATA);
    Assert.assertFalse("Should not read: id below lower bound", shouldRead);
  }
>>>>>>> a05e1699
}<|MERGE_RESOLUTION|>--- conflicted
+++ resolved
@@ -477,7 +477,6 @@
   }
 
   @Test
-<<<<<<< HEAD
   public void testStructFieldLt() {
     boolean shouldRead = new ParquetMetricsRowGroupFilter(SCHEMA, lessThan("struct_not_null.int_field", 5))
             .shouldRead(PARQUET_SCHEMA, ROW_GROUP_METADATA);
@@ -615,12 +614,12 @@
     shouldRead = new ParquetMetricsRowGroupFilter(SCHEMA, notEqual("struct_not_null.int_field", 85))
             .shouldRead(PARQUET_SCHEMA, ROW_GROUP_METADATA);
     Assert.assertTrue("Should read: id above upper bound", shouldRead);
-  }  
-=======
+  }
+
+  @Test
   public void testCaseInsensitive() {
     boolean shouldRead = new ParquetMetricsRowGroupFilter(SCHEMA, equal("ID", 5), false)
         .shouldRead(PARQUET_SCHEMA, ROW_GROUP_METADATA);
     Assert.assertFalse("Should not read: id below lower bound", shouldRead);
   }
->>>>>>> a05e1699
 }